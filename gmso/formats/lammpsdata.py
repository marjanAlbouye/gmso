from __future__ import division

import warnings
import numpy as np
import unyt as u
import datetime

from gmso.utils.testing import allclose
from gmso.core.site import Site
from gmso.core.atom_type import AtomType
from gmso.core.bond_type import BondType
from gmso.core.angle_type import AngleType
from gmso.core.bond import Bond
from gmso.core.angle import Angle
from gmso.core.topology import Topology
from gmso.core.box import Box
from gmso.core.element import element_by_mass


def write_lammpsdata(topology, filename, atom_style='full'):
    """Output a LAMMPS data file.

    Outputs a LAMMPS data file in the 'full' atom style format.
    Assumes use of 'real' units.
    See http://lammps.sandia.gov/doc/atom_style.html for more information on atom styles.

    Parameters
    ----------
    Topology : `Topology`
        A Topology Object
    filename : str
        Path of the output file
    atom_style : str, optional, default='full'
        Defines the style of atoms to be saved in a LAMMPS data file.
        The following atom styles are currently supported: 'full', 'atomic', 'charge', 'molecular'
        see http://lammps.sandia.gov/doc/atom_style.html for more information on atom styles.

    Notes
    -----
    See http://lammps.sandia.gov/doc/2001/data_format.html for a full description of the LAMMPS data format.  
    This is a work in progress, as only atoms, masses, and atom_type information can be written out.

    Some of this function has been adopted from `mdtraj`'s support of the LAMMPSTRJ trajectory format. 
    See https://github.com/mdtraj/mdtraj/blob/master/mdtraj/formats/lammpstrj.py for details.

    """
    if atom_style not in ['atomic', 'charge', 'molecular', 'full']:
        raise ValueError('Atom style "{}" is invalid or is not currently supported'.format(atom_style))

    # TODO: Support various unit styles

    box = topology.box

    # TODO: charges

    with open(filename, 'w') as data:
        data.write('{} written by topology at {}\n\n'.format(
            topology.name if topology.name is not None else '',
            str(datetime.datetime.now())))
        data.write('{:d} atoms\n'.format(topology.n_sites))
        if atom_style in ['full', 'molecular']:
            if topology.n_bonds != 0:
                data.write('{:d} bonds\n'.format(topology.n_bonds))
            else:
                data.write('0 bonds\n')
            if topology.n_angles != 0:
                data.write('{:d} angles\n'.format(topology.n_angles))
            else:
                data.write('0 angles\n')
            if topology.n_dihedrals != 0:
                data.write('{:d} dihedrals\n\n'.format(topology.n_dihedrals))
            else:
                data.write('0 dihedrals\n\n')

        data.write('\n{:d} atom types\n'.format(len(topology.atom_types)))
        data.write('{:d} bond types\n'.format(len(topology.bond_types)))
        data.write('{:d} angle types\n'.format(len(topology.angle_types)))
        data.write('{:d} dihedral types\n'.format(len(topology.dihedral_types)))

        data.write('\n')

        # Box data
        if allclose(box.angles, u.unyt_array([90,90,90],'degree')):
            warnings.warn("Orthorhombic box detected")
            box.lengths.convert_to_units(u.angstrom)
            for i,dim in enumerate(['x', 'y', 'z']):
                data.write('{0:.6f} {1:.6f} {2}lo {2}hi\n'.format(
                    0, box.lengths.value[i],dim))
        else:
            warnings.warn("Non-orthorhombic box detected")
            box.lengths.convert_to_units(u.angstrom)
            box.angles.convert_to_units(u.radian)
            vectors = box.get_vectors()
            a, b, c = box.lengths
            alpha, beta, gamma = box.angles

            lx = a
            xy = b * np.cos(gamma)
            xz = c * np.cos(beta)
            ly = np.sqrt(b**2 - xy**2)
            yz = (b*c*np.cos(alpha) - xy*xz) / ly
            lz = np.sqrt(c**2 - xz**2 - yz**2)

            xhi = vectors[0][0]
            yhi = vectors[1][1]
            zhi = vectors[2][2]
            xy = vectors[1][0]
            xz = vectors[2][0]
            yz = vectors[2][1]
            xlo = u.unyt_array(0, xy.units)
            ylo = u.unyt_array(0, xy.units)
            zlo = u.unyt_array(0, xy.units)

            xlo_bound = xlo + u.unyt_array(np.min([0.0, xy, xz, xy+xz]),
                    xy.units)
            xhi_bound = xhi + u.unyt_array(np.max([0.0, xy, xz, xy+xz]),
                    xy.units)
            ylo_bound = ylo + u.unyt_array(np.min([0.0, yz]), xy.units)
            yhi_bound = yhi + u.unyt_array(np.max([0.0, yz]), xy.units)
            zlo_bound = zlo
            zhi_bound = zhi

            data.write('{0:.6f} {1:.6f} xlo xhi\n'.format(
                xlo_bound.value, xhi_bound.value))
            data.write('{0:.6f} {1:.6f} ylo yhi\n'.format(
                ylo_bound.value, yhi_bound.value))
            data.write('{0:.6f} {1:.6f} zlo zhi\n'.format(
                zlo_bound.value, zhi_bound.value))
            data.write('{0:.6f} {1:.6f} {2:.6f} xy xz yz\n'.format(
                xy.value, xz.value, yz.value))

        # TODO: Get a dictionary of indices and atom types
        if topology.is_typed():
            # Write out mass data
            data.write('\nMasses\n\n')
            for atom_type in topology.atom_types:
                data.write('{:d}\t{:.6f}\t# {}\n'.format(
                    topology.atom_types.index(atom_type)+1,
                    atom_type.mass.in_units(u.g/u.mol).value,
                    atom_type.name
                    ))

            # TODO: Modified cross-interactions
            # Pair coefficients
            data.write('\nPair Coeffs # lj\n\n')
            for idx, param in enumerate(topology.atom_types):
                data.write('{}\t{:.5f}\t{:.5f}\n'.format(
                    idx+1,
                    param.parameters['epsilon'].in_units(u.Unit('kcal/mol')).value,
                    param.parameters['sigma'].in_units(u.angstrom).value
                    ))

            if topology.bonds:
                data.write('\nBond Coeffs\n\n')
                for idx, bond_type in enumerate(topology.bond_types):
                    data.write('{}\t{:.5f}\t{:.5f}\n'.format(
                        idx+1,
                        bond_type.parameters['k'].in_units(u.Unit('kcal/mol/angstrom**2')).value/2,
                        bond_type.parameters['r_eq'].in_units(u.Unit('angstrom')).value
                        ))

            if topology.angles: 
                data.write('\nAngle Coeffs\n\n')
                for idx, angle_type in enumerate(topology.angle_types):
                    data.write('{}\t{:.5f}\t{:.5f}\n'.format(
                        idx+1,
                        angle_type.parameters['k'].in_units(u.Unit('kcal/mol/radian**2')).value/2,
                        angle_type.parameters['theta_eq'].in_units(u.Unit('degree')).value
                        ))

            # TODO: Write out multiple dihedral styles
            if topology.dihedrals:
                data.write('\nDihedral Coeffs\n')
                for idx, dihedral_type in enumerate(topology.dihedral_types):
                    if dihedral_type.name == 'RyckaertBellemansTorsionPotential':
                        dihedral_type = convert_ryckaert_to_opls(dihedral_type)
                    data.write('{}\t{:.5f}\t{:5f}\t{:5f}\t{:.5f}\n'.format(
                        idx+1,
                        dihedral_type.parameters['k1']/2,
                        dihedral_type.parameters['k2']/2,
                        dihedral_type.parameters['k3']/2,
                        dihedral_type.parameters['k4']/2
                        ))


        # Atom data
        data.write('\nAtoms\n\n')
        if atom_style == 'atomic':
            atom_line = '{index:d}\t{type_index:d}\t{x:.6f}\t{y:.6f}\t{z:.6f}\n'
        elif atom_style == 'charge':
            atom_line = '{index:d}\t{type_index:d}\t{charge:.6f}\t{x:.6f}\t{y:.6f}\t{z:.6f}\n'
        elif atom_style == 'molecular':
            atom_line = '{index:d}\t{zero:d}\t{type_index:d}\t{x:.6f}\t{y:.6f}\t{z:.6f}\n'
        elif atom_style == 'full':
            atom_line ='{index:d}\t{zero:d}\t{type_index:d}\t{charge:.6f}\t{x:.6f}\t{y:.6f}\t{z:.6f}\n'

        for i, site in enumerate(topology.sites):
            data.write(atom_line.format(
                index=topology.sites.index(site)+1,
                type_index=topology.atom_types.index(site.atom_type)+1,
                zero=0,charge=0, # TODO: handle charges from atomtype and/or site
<<<<<<< HEAD
                x=coords[0].in_units(u.angstrom).value,
                y=coords[1].in_units(u.angstrom).value,
                z=coords[2].in_units(u.angstrom).value))

        # TODO: Write out bonds
        # TODO: Write out angles
        # TODO: Write out dihedrals


def read_lammpsdata(filename, atom_style='full', unit_style='real', potential='lj'):
    """Read in a lammps data file as a GMSO topology

    Parameters
    ----------
    filename : str
        LAMMPS data file
    atom_style : str, optional, default='full'
        Inferred atom style defined by LAMMPS
    potential: str, optional, default='lj'
        Potential type defined in data file

    Returns
    -------
    top : GMSO Topology
        A GMSO Topology object

    Notes
    -----
    See http://lammps.sandia.gov/doc/2001/data_format.html for a full description of the LAMMPS data format.  
    Currently only supporting LJ potential parameters.
    """
    # TODO: Add argument to ask if user wants to infer bond type
    top = Topology()

    # Validate 'atom_style'
    if atom_style not in ['full']:
        raise ValueError('Atom Style "{}" is invalid or is not currently supported'.format(
                atom_style))

    # Validate 'unit_style'
    if unit_style not in ['real']:
        raiseValueError('Unit Style "{}" is invalid or is not currently supported'.format(
            unit_style))

    # Parse box information
    _get_box_coordinates(filename, unit_style, top)
    # Parse atom type information
    top, type_list = _get_ff_information(filename, unit_style, top)
    # Parse atom information
    _get_atoms(filename, top, unit_style, type_list)
    # Parse connection (bonds, angles, dihedrals) information
    # TODO: Add more atom styles
    if atom_style in ['full']:
        _get_connection(filename, top, unit_style, connection_type='bond')
        _get_connection(filename, top, unit_style, connection_type='angle')

    return top

def get_units(unit_style):
    """Get units for specific LAMMPS unit style
    """
    unit_style_dict = {
            'real': {'mass': u.g,
                      'distance': u.angstrom,
                      'energy': u.kcal/u.mol,
                      'angle': u.radian,
                      'charge': u.elementary_charge
                      }
            }

    return unit_style_dict[unit_style]


def _get_connection(filename, topology, unit_style, connection_type):
    """General function to parse connection types
    """
    with open(filename, 'r') as lammps_file:
        for i, line in enumerate(lammps_file):
            if connection_type in line.split():
                n_connection_types = int(line.split()[0])
            else:
                return topology
            if connection_type.capitalize() in line.split():
                break
    connection_type_lines = open(filename, 'r').readlines()[i+2:i+n_connection_types+2]
    connection_type_list = list()
    for line in connection_type_lines:
        if connection_type == 'bond':
            c_type = BondType(name=line.split()[0]
                    )
            # Multiply 'k' by 2 since LAMMPS includes 1/2 in the term
            c_type.parameters['k']=float(line.split()[1])*u.Unit(
                                     get_units(unit_style)['energy']/
                                     get_units(unit_style)['distance']**2
                                     )*2
            c_type.parameters['r_eq']=float(line.split()[2])*(get_units(unit_style)['distance']**2)
        elif connection_type == 'angle':
            c_type = AngleType(name=line.split()[0]
                    )
            c_type.parameters['k']=float(line.split()[1])*u.Unit(
                                     get_units(unit_style)['energy']/
                                     get_units(unit_style)['angle']**2
                                     )*2
            c_type.parameters['theta_eq']=float(line.split()[2])*u.radian

        connection_type_list.append(c_type)

    with open(filename, 'r') as lammps_file:
        for i, line in enumerate(lammps_file):
            if connection_type + 's' in line.split():
                n_connections = int(line.split()[0])
            if connection_type.capitalize() + 's' in line.split():
                break
    connection_lines = open(filename, 'r').readlines()[i+2:i+n_connections+2]
    # Determine number of sites to generate
    if connection_type == 'bond':
        n_sites = 2
    elif connection_type == 'angle':
        n_sites = 3
    else:
        n_sites = 4
    for i, line in enumerate(connection_lines):
        site_list = list()
        for j in range(n_sites):
            site = topology.sites[int(line.split()[j+2])-1]
            site_list.append(site)
        if connection_type == 'bond':
            connection = Bond(
                connection_members=site_list,
                connection_type=connection_type_list[int(line.split()[1])-1],
                    )
        elif connection_type == 'angle':
            connection = Angle(
                connection_members=site_list,
                connection_type=connection_type_list[int(line.split()[1])-1],
                    )
        topology.add_connection(connection)

    return topology

def _get_atoms(filename, topology, unit_style, type_list):
    """Function to parse the atom information in the LAMMPS data file
    """
    with open(filename, 'r') as lammps_file:
        for i, line in enumerate(lammps_file):
            if 'atoms' in line.split():
                n_atoms = int(line.split()[0])
            if 'Atoms' in line.split():
                break
    atom_lines = open(filename, 'r').readlines()[i+2:i+n_atoms+2]
    for line in atom_lines:
        atom = line.split()
        atom_type = atom[2]
        charge = u.unyt_quantity(float(atom[3]), get_units(unit_style)['charge'])
        coord = u.angstrom * u.unyt_array([
            float(atom[4]),
            float(atom[5]),
            float(atom[6])])
        site = Site(
            charge=charge,
            position=coord,
            atom_type=type_list[int(atom_type)-1]
            )
        element = element_by_mass(site.atom_type.mass.value)
        site.name = element.name
        site.element = element
        topology.add_site(site)

    topology.update_sites()

    return topology

def _get_box_coordinates(filename, unit_style, topology):
    """Function to parse box information
    """
    with open(filename, 'r') as lammps_file:
        for line in lammps_file:
            if 'xlo' in line.split():
                break
        x_line = line.split()
        y_line = lammps_file.readline().split()
        z_line = lammps_file.readline().split()

        x =  float(x_line[1])-float(x_line[0])
        y =  float(y_line[1])-float(y_line[0])
        z =  float(z_line[1])-float(z_line[0])

        # Check if box is triclinic
        tilts = lammps_file.readline().split()
        if 'xy' in tilts:
            xy = float(tilts[0])
            xz = float(tilts[1])
            yz = float(tilts[2])
           
            xhi = float(x_line[1]) - np.max([0.0, xy, xz, xy+xz])
            xlo = float(x_line[0]) - np.min([0.0, xy, xz, xy+xz])
            yhi = float(y_line[1]) - np.max([0.0, yz])
            ylo = float(y_line[0]) - np.min([0.0, yz])
            zhi = float(z_line[1])
            zlo = float(z_line[0])

            lx = xhi - xlo
            ly = yhi - ylo
            lz = zhi - zlo

            c = np.sqrt(lz**2 + xz**2 - yz**2)
            b = np.sqrt(ly**2 + xy**2)
            a = lx

            alpha = np.arccos((yz*ly+xy*xz)/(b*c))
            beta = np.arccos(xz/c)
            gamma = np.arccos(xy/b)

            # Box Information
            lengths = u.unyt_array([a, b, c], get_units(unit_style)['distance'])
            angles = u.unyt_array([alpha, beta, gamma], get_units(unit_style)['angle'])
            topology.box=Box(lengths, angles)
        else:
            # Box Information
            lengths = u.unyt_array([x,y,z], get_units(unit_style)['distance'])
            topology.box = Box(lengths)

        return topology

def _get_ff_information(filename, unit_style, topology):
    """Function to parse atom-type information
    """
    with open(filename, 'r') as lammps_file:
        for i, line in enumerate(lammps_file):
            if 'atom' in line:
                n_atomtypes = int(line.split()[0])
            elif 'Masses' in line:
                break
    mass_lines = open(filename, 'r').readlines()[i+2:i+n_atomtypes+2]
    type_list = list()
    for line in mass_lines:
        atom_type = AtomType(name=line.split()[0],
                             mass=float(line.split()[1])*get_units(unit_style)['mass']
                             )
        type_list.append(atom_type)

    with open(filename, 'r') as lammps_file:
        for i, line in enumerate(lammps_file):
            if 'Pair' in line:
                break
    # Need to figure out if we're going have mixing rules printed out
    # Currently only reading in LJ params
    pair_lines = open(filename, 'r').readlines()[i+2:i+n_atomtypes+2]
    for i, pair in enumerate(pair_lines):
        if len(pair.split()) == 3:
            type_list[i].parameters['sigma'] = float(
                    pair.split()[2]) * get_units(unit_style)['distance']
            type_list[i].parameters['epsilon'] = float(
                    pair.split()[1]) * get_units(unit_style)['energy']
        elif len(pair.split()) == 4:
            warnings.warn('Currently not reading in mixing rules')

    return topology, type_list
=======
                x=site.position[0].in_units(u.angstrom).value,
                y=site.position[1].in_units(u.angstrom).value,
                z=site.position[2].in_units(u.angstrom).value))

        if topology.bonds:
            data.write('\nBonds\n\n')
            for i, bond in enumerate(topology.bonds):
                data.write('{:d}\t{:d}\t{:d}\t{:d}\n'.format(
                i+1,
                topology.bond_types.index(bond.connection_type)+1,
                topology.sites.index(bond.connection_members[0])+1,
                topology.sites.index(bond.connection_members[1])+1
                ))

        if topology.angles:
            data.write('\nAngles\n\n')
            for i, angle in enumerate(topology.angles):
                data.write('{:d}\t{:d}\t{:d}\t{:d}\t{:d}\n'.format(
                i+1,
                topology.angle_types.index(angle.connection_type)+1,
                topology.sites.index(angle.connection_members[0])+1,
                topology.sites.index(angle.connection_members[1])+1,
                topology.sites.index(angle.connection_members[2])+1
                ))

        if topology.dihedrals:
            data.write('\nDihedrals\n\n')
            for i, dihedral in enumerate(topology.dihedrals):
                data.write('{:d}\t{:d}\t{:d}\t{:d}\t{:d}\t{:d}\n'.format(
                i+1,
                topology.dihedral_types.index(dihedral.connection_type)+1,
                topology.sites.index(dihedral.connection_members[0])+1,
                topology.sites.index(dihedral.connection_members[1])+1,
                topology.sites.index(dihedral.connection_members[2])+1,
                topology.sites.index(dihedral.connection_members[3])+1
                ))
>>>>>>> 96305e3f
<|MERGE_RESOLUTION|>--- conflicted
+++ resolved
@@ -199,14 +199,42 @@
                 index=topology.sites.index(site)+1,
                 type_index=topology.atom_types.index(site.atom_type)+1,
                 zero=0,charge=0, # TODO: handle charges from atomtype and/or site
-<<<<<<< HEAD
-                x=coords[0].in_units(u.angstrom).value,
-                y=coords[1].in_units(u.angstrom).value,
-                z=coords[2].in_units(u.angstrom).value))
-
-        # TODO: Write out bonds
-        # TODO: Write out angles
-        # TODO: Write out dihedrals
+                x=site.position[0].in_units(u.angstrom).value,
+                y=site.position[1].in_units(u.angstrom).value,
+                z=site.position[2].in_units(u.angstrom).value))
+
+        if topology.bonds:
+            data.write('\nBonds\n\n')
+            for i, bond in enumerate(topology.bonds):
+                data.write('{:d}\t{:d}\t{:d}\t{:d}\n'.format(
+                i+1,
+                topology.bond_types.index(bond.connection_type)+1,
+                topology.sites.index(bond.connection_members[0])+1,
+                topology.sites.index(bond.connection_members[1])+1
+                ))
+
+        if topology.angles:
+            data.write('\nAngles\n\n')
+            for i, angle in enumerate(topology.angles):
+                data.write('{:d}\t{:d}\t{:d}\t{:d}\t{:d}\n'.format(
+                i+1,
+                topology.angle_types.index(angle.connection_type)+1,
+                topology.sites.index(angle.connection_members[0])+1,
+                topology.sites.index(angle.connection_members[1])+1,
+                topology.sites.index(angle.connection_members[2])+1
+                ))
+
+        if topology.dihedrals:
+            data.write('\nDihedrals\n\n')
+            for i, dihedral in enumerate(topology.dihedrals):
+                data.write('{:d}\t{:d}\t{:d}\t{:d}\t{:d}\t{:d}\n'.format(
+                i+1,
+                topology.dihedral_types.index(dihedral.connection_type)+1,
+                topology.sites.index(dihedral.connection_members[0])+1,
+                topology.sites.index(dihedral.connection_members[1])+1,
+                topology.sites.index(dihedral.connection_members[2])+1,
+                topology.sites.index(dihedral.connection_members[3])+1
+                ))
 
 
 def read_lammpsdata(filename, atom_style='full', unit_style='real', potential='lj'):
@@ -457,42 +485,4 @@
         elif len(pair.split()) == 4:
             warnings.warn('Currently not reading in mixing rules')
 
-    return topology, type_list
-=======
-                x=site.position[0].in_units(u.angstrom).value,
-                y=site.position[1].in_units(u.angstrom).value,
-                z=site.position[2].in_units(u.angstrom).value))
-
-        if topology.bonds:
-            data.write('\nBonds\n\n')
-            for i, bond in enumerate(topology.bonds):
-                data.write('{:d}\t{:d}\t{:d}\t{:d}\n'.format(
-                i+1,
-                topology.bond_types.index(bond.connection_type)+1,
-                topology.sites.index(bond.connection_members[0])+1,
-                topology.sites.index(bond.connection_members[1])+1
-                ))
-
-        if topology.angles:
-            data.write('\nAngles\n\n')
-            for i, angle in enumerate(topology.angles):
-                data.write('{:d}\t{:d}\t{:d}\t{:d}\t{:d}\n'.format(
-                i+1,
-                topology.angle_types.index(angle.connection_type)+1,
-                topology.sites.index(angle.connection_members[0])+1,
-                topology.sites.index(angle.connection_members[1])+1,
-                topology.sites.index(angle.connection_members[2])+1
-                ))
-
-        if topology.dihedrals:
-            data.write('\nDihedrals\n\n')
-            for i, dihedral in enumerate(topology.dihedrals):
-                data.write('{:d}\t{:d}\t{:d}\t{:d}\t{:d}\t{:d}\n'.format(
-                i+1,
-                topology.dihedral_types.index(dihedral.connection_type)+1,
-                topology.sites.index(dihedral.connection_members[0])+1,
-                topology.sites.index(dihedral.connection_members[1])+1,
-                topology.sites.index(dihedral.connection_members[2])+1,
-                topology.sites.index(dihedral.connection_members[3])+1
-                ))
->>>>>>> 96305e3f
+    return topology, type_list