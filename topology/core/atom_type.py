--- conflicted
+++ resolved
@@ -132,28 +132,6 @@
         self._definition = _validate_str(definition)
 
     def __eq__(self, other):
-<<<<<<< HEAD
-        name_match = (self.name == other.name)
-        charge_match = allclose(
-            self.charge,
-            other.charge,
-            atol=1e-6 * u.elementary_charge,
-            rtol=1e-5 * u.elementary_charge)
-        mass_match = allclose(
-            self.mass,
-            other.mass,
-            atol=1e-6 * u.gram / u.mol,
-            rtol=1e-5 * u.gram / u.mol)
-        parameter_match = (self.parameters == other.parameters)
-        expression_match = (self.expression == other.expression)
-        atomclass_match = (self.atomclass == other.atomclass)
-
-        return all([
-            name_match, charge_match, mass_match, parameter_match,
-            expression_match, atomclass_match
-        ])
-
-=======
         return hash(self) == hash(other)
 
     def __hash__(self):
@@ -170,7 +148,7 @@
                 )
             )
         )
->>>>>>> ae45cf54
+
     def __repr__(self):
         desc = "<AtomType {}, id {}>".format(self._name, id(self))
         return desc
