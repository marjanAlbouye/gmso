import unyt as u
import numpy as np
import sympy
import pytest

from topology.core.atom_type import AtomType
from topology.tests.base_test import BaseTest
from topology.testing.utils import allclose


class TestAtomType(BaseTest):
    def test_new_atom_type(self, charge, mass):
        new_type = AtomType(name='mytype', charge=charge, mass=mass,
                parameters={'sigma': 1 * u.nm,
                    'epsilon': 10 * u.Unit('kcal / mol')},
                independent_variables={'r'})
        assert new_type.name == 'mytype'
        assert allclose(new_type.charge, charge)
        assert allclose(new_type.parameters['sigma'], 1 * u.nm)
        assert allclose(new_type.parameters['epsilon'], 10 * u.Unit('kcal / mol'))
        assert allclose(new_type.mass, mass)

    def test_setters(self, charge, mass):
        new_type = AtomType(self)
        new_type.name = "SettingName"
        new_type.charge = -1.0 * charge
        new_type.mass = 1 * mass
        new_type.independent_variables = 'r'
        new_type.parameters = {'sigma': 1 * u.nm,
                               'epsilon': 10 * u.Unit('kcal / mol')}
        new_type.nb_function = 'r * sigma * epsilon'
        assert new_type.name == "SettingName"
        assert allclose(new_type.charge, -1.0 * charge)
        assert allclose(new_type.mass, 1 * mass)
        assert new_type.independent_variables == {sympy.symbols('r')}
        assert new_type.parameters == {'sigma': 1 * u.nm,
                                      'epsilon': 10 * u.Unit('kcal / mol')}
        assert new_type.nb_function == sympy.sympify('r * sigma * epsilon')

    def test_incorrect_indep_vars(self):
        with pytest.raises(ValueError):
            AtomType(nb_function='x*y', independent_variables='z')

    def test_incorrect_nb_function(self, charge):
        with pytest.raises(ValueError):
            new_type = AtomType(name='mytype', charge=charge, nb_function=4.2)

    def test_nb_function_consistency(self, charge):
        # Test nb-func symbol consistency with parameter consistency in init
        new_type = AtomType(name='mytype',
                            charge=charge,
                            parameters={'x': 1*u.m, 'y': 10*u.m},
                            nb_function='x + y * z',
                            independent_variables='z')

        symbol_x, symbol_y, symbol_z = sympy.symbols('x y z')
        correct_expr = sympy.sympify('x+y*z')
        assert new_type.nb_function.free_symbols == set([symbol_x, symbol_y, symbol_z])
        assert correct_expr == new_type.nb_function

    def test_equivalance(self, charge):
        first_type = AtomType(name='mytype', charge=charge,
                parameters={'sigma': 1*u.m, 'epsilon': 10*u.m})
        same_type = AtomType(name='mytype', charge=charge,
                parameters={'sigma': 1*u.m, 'epsilon': 10*u.m})
        different_name = AtomType(name='difftype', charge=charge,
                parameters={'sigma': 1*u.m, 'epsilon': 10*u.m})
        different_charge = AtomType(name='mytype', charge=4.0 * charge,
                parameters={'sigma': 1*u.m, 'epsilon': 10*u.m})
        different_function = AtomType(name='mytype', charge=charge,
                parameters={'sigma': 1*u.m, 'epsilon': 10*u.m},
                nb_function='r * sigma * epsilon')
        different_params = AtomType(name='mytype', charge=charge,
                parameters={'sigma': 42*u.m, 'epsilon': 100000*u.m})
        different_mass = AtomType(name='mytype', charge=charge, mass=5*u.kg/u.mol,
                parameters={'sigma': 1*u.m, 'epsilon': 10*u.m})

        assert first_type == same_type
        assert first_type != different_name
        assert first_type != different_charge
        assert first_type != different_function
        assert first_type != different_params
        assert first_type != different_mass

    def test_set_nb_func(self, charge):
        # Try changing the nonbonded function, but keep the parameters
        first_type = AtomType(name='mytype', charge=charge,
                parameters={'sigma': 1*u.m, 'epsilon': 10*u.m},
                independent_variables='r')
        first_type.set_nb_function(function='r * (sigma + epsilon)')
        correct_expr = sympy.sympify('r * (sigma + epsilon)')
        assert first_type.nb_function == correct_expr
        assert first_type.parameters == {'sigma': 1*u.m, 'epsilon': 10*u.m}

    def test_set_nb_func_bad(self):
        # Try changing the nonbonded function, keep the parameters,
        # but the nb function uses different symbols
        first_type = AtomType(nb_function='r*sigma*epsilon',
                parameters={'sigma': 1*u.m, 'epsilon': 100*u.m},
                independent_variables='r')
        with pytest.raises(ValueError):
            first_type.set_nb_function(function='a + b')

    def test_set_nb_func_params(self, charge):
        # Try changing the nb parameters, but keeping the function
        first_type = AtomType(name='mytype', charge=charge,
                nb_function='r * sigma * epsilon',
                parameters={'sigma': 1*u.m, 'epsilon': 10*u.m},
                independent_variables='r')
        first_type.set_nb_function(parameters={'sigma': 42*u.m, 'epsilon': 24*u.m})
        correct_expr = sympy.sympify('r * sigma * epsilon')
        assert first_type.nb_function == correct_expr
        assert first_type.parameters == {'sigma': 42, 'epsilon': 24}

    def test_set_nb_func_params_bad(self):
        # Try changing the parameters, keep the function,
        # but the new parameters use different symbols
        first_type = AtomType(nb_function='r*sigma*epsilon',
                parameters={'sigma': 1*u.m, 'epsilon': 10*u.J},
                independent_variables={'r'})

        with pytest.raises(ValueError):
            first_type.set_nb_function(parameters={'a': 1*u.g, 'b': 10*u.m})

    def test_set_nb_func_params_partial(self):
        # Try changing the parameters, keep the function,
        # but change only one symbol
        first_type = AtomType(nb_function='r*sigma*epsilon',
                parameters={'sigma': 1*u.m, 'epsilon': 10*u.J},
                independent_variables={'r'})
        first_type.set_nb_function(parameters={'sigma': 42*u.m})
        correct_expr = sympy.sympify('r*sigma*epsilon')
        assert first_type.parameters == {'sigma': 42*u.m, 'epsilon': 10*u.J}
        assert first_type.nb_function == correct_expr

    def test_set_nb_func_params_both_correct(self):
        # Try correctly changing both the nb function and parameters
<<<<<<< HEAD
        first_type = AtomType(nb_function='r*sigma*epsilon',
                parameters={'sigma': 1*u.m, 'epsilon': 10*u.J},
                independent_variables='r')
        first_type.set_nb_function(function='a+b*x', parameters={'a': 100*u.m, 'b': 42*u.J}, independent_variables='x')
        correct_expr = sympy.sympify('a+b*x')
        correct_params = {'a': 100*u.m, 'b': 42*u.J}
=======
        first_type = AtomType(nb_function='sigma*epsilon',
                parameters={'sigma': 1, 'epsilon': 10})
        first_type.set_nb_function(function='a+b', parameters={'a': 100, 'b': 42})
        correct_expr = sympy.sympify('a+b')
        correct_params = {'sigma': 1, 'epsilon': 10, 'a': 100, 'b': 42}
>>>>>>> db90ae3c
        assert first_type.nb_function == correct_expr
        assert first_type.parameters == correct_params

    def test_set_nb_func_params_both_incorrect(self):
        # Try incorrectly changing both the nb function and the parameters
        first_type = AtomType(nb_function='r*sigma*epsilon',
                parameters={'sigma': 1*u.m, 'epsilon': 10*u.J},
                independent_variables='r')
        with pytest.raises(ValueError):
            first_type.set_nb_function(function='a*x+b',
                parameters={'c': 100*u.year, 'd': 42*u.newton},
                independent_variables='x')<|MERGE_RESOLUTION|>--- conflicted
+++ resolved
@@ -135,21 +135,14 @@
 
     def test_set_nb_func_params_both_correct(self):
         # Try correctly changing both the nb function and parameters
-<<<<<<< HEAD
         first_type = AtomType(nb_function='r*sigma*epsilon',
                 parameters={'sigma': 1*u.m, 'epsilon': 10*u.J},
                 independent_variables='r')
         first_type.set_nb_function(function='a+b*x', parameters={'a': 100*u.m, 'b': 42*u.J}, independent_variables='x')
         correct_expr = sympy.sympify('a+b*x')
-        correct_params = {'a': 100*u.m, 'b': 42*u.J}
-=======
-        first_type = AtomType(nb_function='sigma*epsilon',
-                parameters={'sigma': 1, 'epsilon': 10})
-        first_type.set_nb_function(function='a+b', parameters={'a': 100, 'b': 42})
-        correct_expr = sympy.sympify('a+b')
-        correct_params = {'sigma': 1, 'epsilon': 10, 'a': 100, 'b': 42}
->>>>>>> db90ae3c
+        correct_params = {'a': 100*u.m, 'b': 42*u.J, 'sigma': 1*u.m, 'epsilon': 10*u.J}
         assert first_type.nb_function == correct_expr
+        import pdb; pdb.set_trace()
         assert first_type.parameters == correct_params
 
     def test_set_nb_func_params_both_incorrect(self):
